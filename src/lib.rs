use std::path::Path;

use error::{Result, Error};
use parsing::parse_to_ast;

pub mod ast;
mod color;
<<<<<<< HEAD
mod compile;
=======
mod typing;
>>>>>>> a447f4ec
pub mod error;
mod parsing;
mod typechecker;

pub fn parse(
    p: impl AsRef<Path>,
) -> Result<(ast::File<parsing::SpanAnnotation>, Vec<String>)> {
    match parse_to_ast(p.as_ref()) {
        Ok((file, string_store)) => Ok((file, string_store)),
        Err(error) => {
            eprintln!("{}", error);
            std::process::exit(1);
        }
    }
}

pub fn typecheck(
    _p: impl AsRef<Path>,
    file: ast::File<parsing::SpanAnnotation>,
    string_store: &[String],
) -> std::result::Result<ast::File<typechecker::TypeAnnotation>, Vec<Error>> {
    typechecker::typecheck(file, string_store)
}

pub fn compile(
    _p: impl AsRef<Path>,
    _: ast::File<typechecker::TypeAnnotation>,
) -> () {
    unimplemented!()
}<|MERGE_RESOLUTION|>--- conflicted
+++ resolved
@@ -1,18 +1,15 @@
 use std::path::Path;
 
-use error::{Result, Error};
+use error::{Error, Result};
 use parsing::parse_to_ast;
 
 pub mod ast;
 mod color;
-<<<<<<< HEAD
 mod compile;
-=======
-mod typing;
->>>>>>> a447f4ec
 pub mod error;
 mod parsing;
 mod typechecker;
+mod typing;
 
 pub fn parse(
     p: impl AsRef<Path>,
