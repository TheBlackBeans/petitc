--- conflicted
+++ resolved
@@ -12,19 +12,11 @@
         ]
       },
       "locked": {
-<<<<<<< HEAD
-        "lastModified": 1670242896,
-        "narHash": "sha256-3C2DOXLiqqEGa4cD6JWO0MrD6iEddHftbVS+s/yNPZg=",
-        "owner": "theblackbeans",
-        "repo": "beans",
-        "rev": "a433a075527f2574328d23d6a19db070b3e0d3c6",
-=======
         "lastModified": 1671206197,
         "narHash": "sha256-DR1obp33z5fhmNRCZJFmmDRsuxK+m61U1hGMGj/evKM=",
         "owner": "theblackbeans",
         "repo": "beans",
         "rev": "2b3112ed660da4148c09eca77cad3596c6e00aff",
->>>>>>> c2ab9f6f
         "type": "github"
       },
       "original": {
