--- conflicted
+++ resolved
@@ -2,10 +2,5 @@
 out/
 gmrs/*.c*
 /petitc
-<<<<<<< HEAD
-/**/a.out
-/**/*.s
-=======
 tests/**/*.s
-/**/a.out
->>>>>>> d3ae2478
+/**/a.out