use write_x86_64::{traits::Writable, *};

use std::{collections::HashMap, fs::File as StdFile, io::Write, path::Path};

use super::{
    ast::*,
    error::Result,
    tree::{Id, Tree},
    typechecker::*,
};

/// Push the addr of the given lvalue in %rax
fn push_addr(
    e: TypedExpr,
    asm: &mut Text,
    variables: &mut HashMap<usize, i64>,
    name_of: &[String],
    deps: &Tree,
    fun_id: Id,
) {
    match e.inner {
        Expr::Ident(name) => {
            *asm += movq(reg!(RBP), reg!(RAX));
            for _ in name.depth..deps.depth(fun_id) {
                *asm += movq(addr!(16, RAX), reg!(RAX));
            }
            *asm += addq(immq(variables[&name.inner]), reg!(RAX));
        }
        Expr::Deref(e) => {
            compile_expr(*e, asm, variables, name_of, deps, fun_id)
        }
        _ => unreachable!(),
    }
}

/// Push the expression in %rax
fn compile_expr(
    e: TypedExpr,
    asm: &mut Text,
    variables: &mut HashMap<usize, i64>,
    name_of: &[String],
    deps: &Tree,
    fun_id: Id,
) {
    match e.inner {
        Expr::Int(x) => *asm += movq(immq(x), reg!(RAX)),
        Expr::True => *asm += movq(immq(1), reg!(RAX)),
        Expr::False | Expr::Null => *asm += movq(immq(0), reg!(RAX)),
        Expr::Ident(name) => {
            *asm += movq(addr!(variables[&name.inner], RBP), reg!(RAX))
        }
        Expr::Deref(e) => {
            compile_expr(*e, asm, variables, name_of, deps, fun_id);
            *asm += movq(addr!(RAX), reg!(RAX));
        }
        Expr::Assign { lhs, rhs } => {
            push_addr(*lhs, asm, variables, name_of, deps, fun_id);
            *asm += pushq(reg!(RAX));
            compile_expr(*rhs, asm, variables, name_of, deps, fun_id);
            *asm += popq(RBX);
            *asm += movq(reg!(RAX), addr!(RBX));
        }
        Expr::Call { name, mut args } => {
            fn call_extern(asm: &mut Text, label: reg::Label) {
                *asm += movq(reg!(RSP), reg!(RBX)); // Saving the stack
                *asm += andq(immq(-16), reg!(RSP)); // Align the stack
                *asm += movq(reg!(RAX), reg!(RDI)); // Move the argument

                *asm += call(label);

                *asm += movq(reg!(RBX), reg!(RSP)); // Restoring the stack
            }

            // malloc
            if name.inner == 0 {
                compile_expr(
                    args.remove(0),
                    asm,
                    variables,
                    name_of,
                    deps,
                    fun_id,
                );

                call_extern(asm, reg::Label::from_str("malloc".to_string()));
            }
            // putchar
            else if name.inner == 1 {
                compile_expr(
                    args.remove(0),
                    asm,
                    variables,
                    name_of,
                    deps,
                    fun_id,
                );

                call_extern(asm, reg::Label::from_str("putchar".to_string()));
            } else {
                let arity = args.len();
                for arg in args.into_iter().rev() {
                    compile_expr(arg, asm, variables, name_of, deps, fun_id);
                    *asm += pushq(reg!(RAX));
                }
                // safe because of the typechecking
                let height =
                    deps.lca(fun_id, deps.find_by_name(name.inner).unwrap());
                *asm += movq(reg!(RBP), reg!(RAX));
                for _ in 0..height {
                    *asm += movq(addr!(16, RAX), reg!(RAX));
                }
                *asm += pushq(reg!(RAX));
                // return is in %rax
                *asm += call(reg::Label::from_str(name_of[name.inner].clone()));
                // pop the parent %rbp
                *asm += popq(RBX);
                // pop args
                for _ in 0..arity {
                    *asm += pushq(reg!(RBX));
                }
            }
        }
        Expr::PrefixIncr(_)
        | Expr::PrefixDecr(_)
        | Expr::PostfixIncr(_)
        | Expr::PostfixDecr(_) => unreachable!("postcondition of typechecker"),
        Expr::Addr(e) => push_addr(*e, asm, variables, name_of, deps, fun_id),
        Expr::Not(e) => {
            compile_expr(*e, asm, variables, name_of, deps, fun_id);
            *asm += movq(reg!(RAX), reg!(RBX));
            *asm += movq(immq(0), reg!(RAX));
            *asm += cmpq(reg!(RBX), immq(0));
            *asm += set(instr::Cond::Z, reg!(AL));
        }
        Expr::Neg(e) => {
            compile_expr(*e, asm, variables, name_of, deps, fun_id);
            *asm += negq(reg!(RAX));
        }
        Expr::Pos(e) => {
            compile_expr(*e, asm, variables, name_of, deps, fun_id);
        }
        Expr::Op { op, lhs, rhs } => {
            compile_expr(*lhs, asm, variables, name_of, deps, fun_id);
            *asm += pushq(reg!(RAX));
            compile_expr(*rhs, asm, variables, name_of, deps, fun_id);
            *asm += movq(reg!(RAX), reg!(RBX));
            *asm += popq(RAX);
            match op {
                BinOp::Eq => {
                    *asm += cmpq(reg!(RAX), reg!(RBX));
                    *asm += set(instr::Cond::Z, reg!(AL));
		    *asm += movzbq(reg!(AL), RAX);
                }
                BinOp::NEq => {
                    *asm += cmpq(reg!(RAX), reg!(RBX));
                    *asm += set(instr::Cond::Z, reg!(AL));
		    *asm += movzbq(reg!(AL), RAX);
                    *asm += notq(reg!(RAX));
                }
                BinOp::Lt => {
                    *asm += cmpq(reg!(RAX), reg!(RBX));
                    *asm += set(instr::Cond::L, reg!(AL));
		    *asm += movzbq(reg!(AL), RAX);
                }
                BinOp::Le => {
                    *asm += cmpq(reg!(RAX), reg!(RBX));
                    *asm += set(instr::Cond::LE, reg!(AL));
		    *asm += movzbq(reg!(AL), RAX);
                }
                BinOp::Gt => {
                    *asm += cmpq(reg!(RAX), reg!(RBX));
                    *asm += set(instr::Cond::G, reg!(AL));
		    *asm += movzbq(reg!(AL), RAX);
                }
                BinOp::Ge => {
                    *asm += cmpq(reg!(RAX), reg!(RBX));
                    *asm += set(instr::Cond::GE, reg!(AL));
		    *asm += movzbq(reg!(AL), RAX);
                }
                BinOp::Add => {
                    *asm += addq(reg!(RBX), reg!(RAX));
                }
                BinOp::Sub => {
                    *asm += subq(reg!(RBX), reg!(RAX));
                }
                BinOp::Mul => {
                    *asm += imulq(reg!(RBX), reg!(RAX));
                }
                BinOp::Div => {
		    *asm += movq(immq(0), reg!(RDX));
                    *asm += divq(reg!(RBX));
                }
                BinOp::Mod => {
		    *asm += movq(immq(0), reg!(RDX));
                    *asm += divq(reg!(RBX));
                    *asm += movq(reg!(RDX), reg!(RAX));
                }
                BinOp::BAnd => {
                    *asm += andq(reg!(RBX), reg!(RAX));
                }
                BinOp::BOr => {
                    *asm += orq(reg!(RBX), reg!(RAX));
                }
            }
        }
        Expr::SizeOf(_) => *asm += movq(immq(8), reg!(RAX)),
    }
}

/// Compile an instruction
/// Should leave the stack pointer unchanged at the end of the instruction
fn compile_instr(
    instr: TypedInstr<Instr<TypeAnnotation>>,
    asm: &mut Text,
    // loop start/end
    current_loop: Option<(&reg::Label, &reg::Label)>,
    variables: &mut HashMap<usize, i64>,
    name_of: &[String],
    deps: &Tree,
    fun_id: Id,
    fun_asm: &mut Vec<Text>,
) {
    match instr.instr {
        Instr::EmptyInstr => (),
        Instr::ExprInstr(e) => {
            compile_expr(e, asm, variables, name_of, deps, fun_id)
        }
        Instr::If {
            cond,
            then_branch,
            else_branch,
        } => {
            compile_expr(cond, asm, variables, name_of, deps, fun_id);
            let else_label =
                new_label(&format!("else{}", format_span(&instr.span)));
            let endif_label =
                new_label(&format!("endif{}", format_span(&instr.span)));
            if else_branch.is_some() {
                *asm += testq(reg!(RAX), reg!(RAX));
                *asm += jz(else_label.clone());
            }
            compile_instr(
                *then_branch,
                asm,
                current_loop,
                variables,
                name_of,
                deps,
                fun_id,
                fun_asm,
            );
            *asm += jmp(endif_label.clone());
            if let Some(else_branch) = *else_branch {
                *asm += Text::label(else_label);
                compile_instr(
                    else_branch,
                    asm,
                    current_loop,
                    variables,
                    name_of,
                    deps,
                    fun_id,
                    fun_asm,
                );
            }
            *asm += Text::label(endif_label);
        }
        Instr::While { cond, body } => {
            let loop_start =
                new_label(&format!("loop{}", format_span(&instr.span)));
            let loop_exit =
                new_label(&format!("loop_exit{}", format_span(&instr.span)));
            *asm += Text::label(loop_start.clone());
            compile_expr(cond, asm, variables, name_of, deps, fun_id);
            *asm += testq(reg!(RAX), reg!(RAX));
            *asm += jz(loop_exit.clone());
            compile_instr(
                *body,
                asm,
                Some((&loop_start, &loop_exit)),
                variables,
                name_of,
                deps,
                fun_id,
                fun_asm,
            );
            *asm += jmp(loop_start);
            *asm += Text::label(loop_exit);
        }
        Instr::For {
            loop_var: Some(_), ..
        } => unreachable!("invariant of typechecker"),
        Instr::For {
            loop_var: None,
            cond,
            incr,
            body,
        } => {
            let for_start =
                new_label(&format!("for{}", format_span(&instr.span)));
            let for_exit =
                new_label(&format!("for_exit{}", format_span(&instr.span)));
            *asm += Text::label(for_start.clone());
            if let Some(cond) = cond {
                compile_expr(cond, asm, variables, name_of, deps, fun_id);
                *asm += testq(reg!(RAX), reg!(RAX));
                *asm += jz(for_exit.clone());
            }
            compile_instr(
                *body,
                asm,
                Some((&for_start, &for_exit)),
                variables,
                name_of,
                deps,
                fun_id,
                fun_asm,
            );
            for incr_expr in incr {
                compile_expr(incr_expr, asm, variables, name_of, deps, fun_id);
            }
            *asm += jmp(for_start);
            *asm += Text::label(for_exit);
        }
        Instr::Block(block) => compile_block(
            block,
            asm,
            variables,
            current_loop,
            name_of,
            deps,
            fun_id,
            fun_asm,
        ),
        Instr::Return(opt_e) => {
            if let Some(e) = opt_e {
                compile_expr(e, asm, variables, name_of, deps, fun_id);
            } else {
                *asm += movq(immq(0), reg!(RAX));
            }
            *asm += leave();
            *asm += ret()
        }
        Instr::Break => *asm += jmp(current_loop.unwrap().1.clone()),
        Instr::Continue => *asm += jmp(current_loop.unwrap().0.clone()),
    }
}

fn compile_block(
    block: Block<TypeAnnotation>,
    asm: &mut Text,
    variables: &mut HashMap<usize, i64>,
    current_loop: Option<(&reg::Label, &reg::Label)>,
    name_of: &[String],
    deps: &Tree,
    fun_id: Id,
    fun_asm: &mut Vec<Text>,
) {
    let mut variable_names = Vec::new();
    let mut old_variables = HashMap::new();

    for new_var in block.declared_vars {
        if let Some(offset) = variables.remove(&new_var) {
            old_variables.insert(new_var, offset);
        }
        variable_names.push(new_var);
        variables.insert(new_var, -8 * (variables.len() + 1) as i64);
    }
    *asm += subq(immq(8 * variables.len() as i64), reg!(RSP));

    for decl_or_instr in block.inner {
        // We don't have to handle var_decl with value since the typechecker remove them
        if let DeclOrInstr::Instr(instr) = decl_or_instr {
            compile_instr(
                instr,
                asm,
                current_loop,
                variables,
                name_of,
                deps,
                fun_id,
                fun_asm,
            );
        } else if let DeclOrInstr::Fun(fun_decl) = decl_or_instr {
            compile_fun(fun_decl, variables, name_of, deps, fun_asm);
        }
    }

    for name in variable_names {
        variables.remove(&name);
        if let Some(var) = old_variables.remove(&name) {
            variables.insert(name, var);
        }
    }

<<<<<<< HEAD
    // restore the stack
    *asm += addq(reg!(RSP), immq(8 * variables.len() as i64));
=======
    *asm += addq(immq(variables.len() as i64), reg!(RSP));
>>>>>>> 751c91aa
}

fn compile_fun(
    fun_decl: TypedFunDecl<FunDecl<TypeAnnotation>>,
    variables: &mut HashMap<usize, i64>,
    name_of: &[String],
    deps: &Tree,
    fun_asm: &mut Vec<Text>,
) {
    let mut asm = Text::empty();
    let fun_id = fun_decl.id;

    asm += Text::label(reg::Label::from_str(
        name_of[fun_decl.inner.name.inner].clone(),
    ));
<<<<<<< HEAD
    asm += pushq(reg!(RBP));
    asm += movq(reg!(RBP), reg!(RSP));
=======
    *asm += pushq(reg!(RBP));
    *asm += movq(reg!(RSP), reg!(RBP));
>>>>>>> 751c91aa

    let mut old_variables = Vec::new();
    for (nb, (_, arg)) in fun_decl.inner.params.iter().enumerate() {
        let old = variables.insert(arg.inner, (3 + nb as i64) * 8);
        old_variables.push((arg.inner, old));
    }

    compile_block(
        fun_decl.inner.code,
        &mut asm,
        variables,
        None,
        name_of,
        deps,
        fun_id,
        fun_asm,
    );
<<<<<<< HEAD
    asm += movq(reg!(RAX), immq(0));
    asm += ret();
=======
    *asm += movq(immq(0), reg!(RAX));
    *asm += leave();
    *asm += ret();
>>>>>>> 751c91aa

    for (id, old) in old_variables {
        variables.remove(&id);
        if let Some(old) = old {
            variables.insert(id, old);
        }
    }

    fun_asm.push(asm);
}

pub fn compile(
    path: impl AsRef<Path>,
    file: TypedFile,
    name_of: &[String],
) -> Result<()> {
    let mut variables = HashMap::new();
    let mut fun_asm = Vec::new();
    for fun_decl in file.inner.fun_decls.into_iter() {
        compile_fun(
            fun_decl,
            &mut variables,
            name_of,
            &file.function_dependencies,
            &mut fun_asm,
        );
    }
    let mut f = StdFile::create(path.as_ref().with_extension("s"))?;
    f.write_all(b"\t.text\n")?;
    f.write_all(b"\t.globl main\n")?;

    for asm in fun_asm.into_iter() {
        asm.write_in(&mut f)?;
    }

    Ok(())
}<|MERGE_RESOLUTION|>--- conflicted
+++ resolved
@@ -149,33 +149,33 @@
                 BinOp::Eq => {
                     *asm += cmpq(reg!(RAX), reg!(RBX));
                     *asm += set(instr::Cond::Z, reg!(AL));
-		    *asm += movzbq(reg!(AL), RAX);
+                    *asm += movzbq(reg!(AL), RAX);
                 }
                 BinOp::NEq => {
                     *asm += cmpq(reg!(RAX), reg!(RBX));
                     *asm += set(instr::Cond::Z, reg!(AL));
-		    *asm += movzbq(reg!(AL), RAX);
+                    *asm += movzbq(reg!(AL), RAX);
                     *asm += notq(reg!(RAX));
                 }
                 BinOp::Lt => {
                     *asm += cmpq(reg!(RAX), reg!(RBX));
                     *asm += set(instr::Cond::L, reg!(AL));
-		    *asm += movzbq(reg!(AL), RAX);
+                    *asm += movzbq(reg!(AL), RAX);
                 }
                 BinOp::Le => {
                     *asm += cmpq(reg!(RAX), reg!(RBX));
                     *asm += set(instr::Cond::LE, reg!(AL));
-		    *asm += movzbq(reg!(AL), RAX);
+                    *asm += movzbq(reg!(AL), RAX);
                 }
                 BinOp::Gt => {
                     *asm += cmpq(reg!(RAX), reg!(RBX));
                     *asm += set(instr::Cond::G, reg!(AL));
-		    *asm += movzbq(reg!(AL), RAX);
+                    *asm += movzbq(reg!(AL), RAX);
                 }
                 BinOp::Ge => {
                     *asm += cmpq(reg!(RAX), reg!(RBX));
                     *asm += set(instr::Cond::GE, reg!(AL));
-		    *asm += movzbq(reg!(AL), RAX);
+                    *asm += movzbq(reg!(AL), RAX);
                 }
                 BinOp::Add => {
                     *asm += addq(reg!(RBX), reg!(RAX));
@@ -187,11 +187,11 @@
                     *asm += imulq(reg!(RBX), reg!(RAX));
                 }
                 BinOp::Div => {
-		    *asm += movq(immq(0), reg!(RDX));
+                    *asm += movq(immq(0), reg!(RDX));
                     *asm += divq(reg!(RBX));
                 }
                 BinOp::Mod => {
-		    *asm += movq(immq(0), reg!(RDX));
+                    *asm += movq(immq(0), reg!(RDX));
                     *asm += divq(reg!(RBX));
                     *asm += movq(reg!(RDX), reg!(RAX));
                 }
@@ -393,12 +393,8 @@
         }
     }
 
-<<<<<<< HEAD
     // restore the stack
-    *asm += addq(reg!(RSP), immq(8 * variables.len() as i64));
-=======
-    *asm += addq(immq(variables.len() as i64), reg!(RSP));
->>>>>>> 751c91aa
+    *asm += addq(immq(8 * variables.len() as i64), reg!(RSP));
 }
 
 fn compile_fun(
@@ -414,13 +410,9 @@
     asm += Text::label(reg::Label::from_str(
         name_of[fun_decl.inner.name.inner].clone(),
     ));
-<<<<<<< HEAD
+
     asm += pushq(reg!(RBP));
-    asm += movq(reg!(RBP), reg!(RSP));
-=======
-    *asm += pushq(reg!(RBP));
-    *asm += movq(reg!(RSP), reg!(RBP));
->>>>>>> 751c91aa
+    asm += movq(reg!(RSP), reg!(RBP));
 
     let mut old_variables = Vec::new();
     for (nb, (_, arg)) in fun_decl.inner.params.iter().enumerate() {
@@ -438,14 +430,9 @@
         fun_id,
         fun_asm,
     );
-<<<<<<< HEAD
-    asm += movq(reg!(RAX), immq(0));
+    asm += movq(immq(0), reg!(RAX));
+    asm += leave();
     asm += ret();
-=======
-    *asm += movq(immq(0), reg!(RAX));
-    *asm += leave();
-    *asm += ret();
->>>>>>> 751c91aa
 
     for (id, old) in old_variables {
         variables.remove(&id);
