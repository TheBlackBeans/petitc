use crate::parsing::SpanAnnotation;

use super::{
    ast,
    error::{Error, Result},
};

use std::collections::HashMap;

pub struct TypeAnnotation;
pub struct TypedInstr<T> {
    pub instr: T,
    pub loop_level: usize,
    pub expected_return_type: ast::Type,
}

impl ast::Annotation for TypeAnnotation {
    type Ident = ast::Ident;
    type Type = ast::Type;
    type WrapExpr<T> = (T, ast::Type);
    type WrapInstr<T> = TypedInstr<T>;
    type WrapFunDecl<T> = T;
    type WrapVarDecl<T> = T;
    type WrapElseBranch<T> = TypedInstr<T>;
}

pub type TypedExpr =
    <TypeAnnotation as ast::Annotation>::WrapExpr<ast::Expr<TypeAnnotation>>;

enum Binding {
    Var(ast::Type),
    Fun((ast::Type, Vec<ast::Type>)),
}

fn get_fun(
    env: &HashMap<ast::Ident, Binding>,
    name: ast::Ident,
) -> Result<&(ast::Type, Vec<ast::Type>)> {
    if let Some(Binding::Fun(res)) = env.get(&name) {
        Ok(res)
    } else {
        // TODO : no function named name in current scope
        Err(Error::NameError)
    }
}

fn get_var(
    env: &HashMap<ast::Ident, Binding>,
    name: ast::Ident,
) -> Result<ast::Type> {
    if let Some(Binding::Var(res)) = env.get(&name) {
        Ok(*res)
    } else {
        // TODO : no variable named name in current scope
        Err(Error::NameError)
    }
}

fn type_expr(
    e: ast::Expr,
    env: &HashMap<ast::Ident, Binding>,
) -> Result<TypedExpr> {
    match e {
        ast::Expr::True => Ok((ast::Expr::True, ast::Type::BOOL)),
        ast::Expr::False => Ok((ast::Expr::False, ast::Type::BOOL)),
        ast::Expr::Null => Ok((ast::Expr::Null, ast::Type::VOID_PTR)),
        ast::Expr::Int(n) => Ok((ast::Expr::Int(n), ast::Type::INT)),
        ast::Expr::Ident(name) => {
            Ok((ast::Expr::Ident(name), get_var(env, name)?))
        }
        ast::Expr::SizeOf(ty) => {
            if !ty.is_eq(&ast::Type::VOID) {
                Ok((ast::Expr::SizeOf(ty), ast::Type::INT))
            } else {
                Err(Error::TypeError("void type has no size".into()))
            }
        }
        ast::Expr::Addr(e) => {
            if e.is_lvalue() {
                type_expr(*e, env).map(|(e, ty)| {
                    (ast::Expr::Addr(Box::new((e, ty))), ty.ptr())
                })
            } else {
                Err(Error::TypeError(
                    "Can't take the address of a rvalue".into(),
                ))
            }
        }
        ast::Expr::Deref(e) => {
            type_expr(*e, env).and_then(|inner_e @ (_, mut ty)| {
                if ty.is_ptr() {
                    ty.indirection_count -= 1;
                    Ok((ast::Expr::Deref(Box::new(inner_e)), ty))
                } else {
                    Err(Error::TypeError(format!(
                        "Can't deref non-ptr type {}",
                        ty
                    )))
                }
            })
        }
        ast::Expr::Assign { lhs, rhs } => {
            if !lhs.is_lvalue() {
                return Err(Error::TypeError("Can't assign to rvalue".into()));
            }
            let lhs @ (_, ty1) = type_expr(*lhs, env)?;
            let rhs @ (_, ty2) = type_expr(*rhs, env)?;

            if !ty1.is_eq(&ty2) {
                return Err(Error::TypeError(format!(
                    "Type mismatch on assignation : {} != {}",
                    ty1, ty2
                )));
            }

            Ok((
                ast::Expr::Assign {
                    lhs: Box::new(lhs),
                    rhs: Box::new(rhs),
                },
                ty1,
            ))
        }
        ast::Expr::PrefixIncr(e) => {
            if e.is_lvalue() {
                let e @ (_, ty) = type_expr(*e, env)?;
                Ok((ast::Expr::PrefixIncr(Box::new(e)), ty))
            } else {
                Err(Error::TypeError(
                    "Can't use a prefix operation on a rvalue".into(),
                ))
            }
        }
        // The code here should be the same of the one at the previous branch
        ast::Expr::PrefixDecr(e) => {
            if e.is_lvalue() {
                let e @ (_, ty) = type_expr(*e, env)?;
                Ok((ast::Expr::PrefixDecr(Box::new(e)), ty))
            } else {
                Err(Error::TypeError(
                    "Can't use a prefix operation on a rvalue".into(),
                ))
            }
        }
        // The code here should be the same of the one at the previous branch
        ast::Expr::PostfixIncr(e) => {
            if e.is_lvalue() {
                let e @ (_, ty) = type_expr(*e, env)?;
                Ok((ast::Expr::PostfixIncr(Box::new(e)), ty))
            } else {
                Err(Error::TypeError(
                    "Can't use a postfix operation on a rvalue".into(),
                ))
            }
        }
        // The code here should be the same of the one at the previous branch
        ast::Expr::PostfixDecr(e) => {
            if e.is_lvalue() {
                let e @ (_, ty) = type_expr(*e, env)?;
                Ok((ast::Expr::PostfixDecr(Box::new(e)), ty))
            } else {
                Err(Error::TypeError(
                    "Can't use a postfix operation on a rvalue".into(),
                ))
            }
        }
        ast::Expr::Pos(e) => {
            let e @ (_, ty) = type_expr(*e, env)?;

            if !ty.is_eq(&ast::Type::INT) {
                return Err(Error::TypeError(format!(
                    "Can't use unary operation + on a non-int of type {}",
                    ty
                )));
            }
            Ok((ast::Expr::Pos(Box::new(e)), ast::Type::INT))
        }
        // The code here should be the same of the one at the previous branch
        ast::Expr::Neg(e) => {
            let e @ (_, ty) = type_expr(*e, env)?;

            if !ty.is_eq(&ast::Type::INT) {
                return Err(Error::TypeError(format!(
                    "Can't use unary operation - on a non-int of type {}",
                    ty
                )));
            }
            Ok((ast::Expr::Neg(Box::new(e)), ast::Type::INT))
        }
        ast::Expr::Not(e) => {
            let e @ (_, ty) = type_expr(*e, env)?;
            if ty.is_eq(&ast::Type::VOID) {
                return Err(Error::TypeError(
                    "Can't use unary operation ! on void".into(),
                ));
            }
            Ok((ast::Expr::Not(Box::new(e)), ty))
        }
        ast::Expr::Op {
            op:
                op @ (ast::BinOp::Eq
                | ast::BinOp::NEq
                | ast::BinOp::Lt
                | ast::BinOp::Le
                | ast::BinOp::Gt
                | ast::BinOp::Ge),
            lhs,
            rhs,
        } => {
            let lhs @ (_, ty1) = type_expr(*lhs, env)?;
            let rhs @ (_, ty2) = type_expr(*rhs, env)?;
            if !ty1.is_eq(&ty2) {
                return Err(Error::TypeError(format!(
                    "Type mismatch on comparison : {} != {}",
                    ty1, ty2
                )));
            }
            Ok((
                ast::Expr::Op {
                    op,
                    lhs: Box::new(lhs),
                    rhs: Box::new(rhs),
                },
                ast::Type::INT,
            ))
        }
        ast::Expr::Op {
            op:
                op @ (ast::BinOp::Mul
                | ast::BinOp::Div
                | ast::BinOp::Mod
                | ast::BinOp::BOr
                | ast::BinOp::BAnd),
            lhs,
            rhs,
        } => {
            let lhs @ (_, ty1) = type_expr(*lhs, env)?;
            let rhs @ (_, ty2) = type_expr(*rhs, env)?;
            if !ty1.is_eq(&ast::Type::INT) || !ty1.is_eq(&ty2) {
                return Err(Error::TypeError(format!(
                    "Can't use arithmetic operation on non-int of type {} and {}",
                    ty1, ty2
                )));
            }
            Ok((
                ast::Expr::Op {
                    op,
                    lhs: Box::new(lhs),
                    rhs: Box::new(rhs),
                },
                ast::Type::INT,
            ))
        }
        ast::Expr::Op {
            op: ast::BinOp::Add,
            lhs,
            rhs,
        } => {
            let lhs @ (_, mut ty1) = type_expr(*lhs, env)?;
            let rhs @ (_, mut ty2) = type_expr(*rhs, env)?;
            let e = ast::Expr::Op {
                op: ast::BinOp::Add,
                lhs: Box::new(lhs),
                rhs: Box::new(rhs),
            };
            if ty1.is_ptr() && ty2.is_ptr() {
                return Err(Error::TypeError("Can't add ptr together".into()));
            }

            if ty2.is_ptr() {
                std::mem::swap(&mut ty1, &mut ty2);
            }

            if ty1.is_ptr() {
                if !ty2.is_eq(&ast::Type::INT) {
                    return Err(Error::TypeError(
                        "Can't add together a pointer and a non-int".into(),
                    ));
                }

                Ok((e, ty1))
            } else {
                if !ty1.is_eq(&ty2) || !ty1.is_eq(&ast::Type::INT) {
                    return Err(Error::TypeError(
                        "Can't use addition on non-integers or non-pointers"
                            .into(),
                    ));
                }

                Ok((e, ast::Type::INT))
            }
        }
        ast::Expr::Op {
            op: ast::BinOp::Sub,
            lhs,
            rhs,
        } => {
            let lhs @ (_, ty1) = type_expr(*lhs, env)?;
            let rhs @ (_, ty2) = type_expr(*rhs, env)?;
            let e = ast::Expr::Op {
                op: ast::BinOp::Sub,
                lhs: Box::new(lhs),
                rhs: Box::new(rhs),
            };
            if ty1.is_ptr() && ty2.is_ptr() {
                if ty1 != ty2 {
                    return Err(Error::TypeError(format!(
                        "Can't subtract pointers of different types : {} != {}",
                        ty1, ty2
                    )));
                }

                return Ok((e, ast::Type::INT));
            }

            if ty1.is_ptr() {
                if ty2.is_ptr() {
                    return Ok((e, ast::Type::INT));
                }

                if !ty2.is_eq(&ast::Type::INT) {
                    return Err(Error::TypeError(
                        "Can't subtract a non-int to a pointer".into(),
                    ));
                }

                Ok((e, ty1))
            } else {
                if !ty1.is_eq(&ty2) || !ty1.is_eq(&ast::Type::INT) {
                    return Err(Error::TypeError(format!(
                        "Can't subtract {} to {}",
                        ty1, ty2
                    )));
                }

                Ok((e, ast::Type::INT))
            }
        }
        ast::Expr::Call { name, args } => {
            let (ret_ty, args_ty) = get_fun(env, name)?.clone();
            if args.len() != args_ty.len() {
                return Err(Error::TypeError(format!(
                    "Arguments' count mismatch : expected {}, got {}",
                    args_ty.len(),
                    args.len()
                )));
            }

            let mut typed_args = Vec::new();

            for (arg, ty) in args.into_iter().zip(args_ty.iter()) {
                let arg @ (_, arg_ty) = type_expr(arg, env)?;

                if !arg_ty.is_eq(ty) {
                    return Err(Error::TypeError(format!(
                        "Argument type mismatch, expected {}, got {}",
                        arg_ty, ty
                    )));
                }

                typed_args.push(arg);
            }

            Ok((
                ast::Expr::Call {
                    name,
                    args: typed_args,
                },
                ret_ty,
            ))
        }
    }
}

fn typecheck_instr(
    instr: ast::Instr,
    loop_level: usize,
    expected_return_type: ast::Type,
<<<<<<< HEAD
    env: &mut HashMap<ast::Ident, Binding>,
) -> Result<TypedInstr<ast::Instr<TypeAnnotion>>> {
=======
    var_env: &mut HashMap<usize, ast::Type>,
    fun_env: &mut HashMap<usize, (Vec<ast::Type>, ast::Type)>,
) -> Result<TypedInstr<ast::Instr<TypeAnnotation>>> {
>>>>>>> e7f15ba0
    match instr {
        ast::Instr::EmptyInstr => Ok(TypedInstr {
            instr: ast::Instr::EmptyInstr,
            loop_level,
            expected_return_type,
        }),
        ast::Instr::ExprInstr(e) => Ok(TypedInstr {
            instr: ast::Instr::ExprInstr(type_expr(e, env)?),
            loop_level,
            expected_return_type,
        }),
        ast::Instr::If {
            cond,
            then_branch,
            else_branch,
        } => {
            let cond @ (_, ty) = type_expr(cond, env)?;
            let then_branch = typecheck_instr(
                *then_branch,
                loop_level,
                expected_return_type,
                env,
            )?;
            let else_branch = typecheck_instr(
                *else_branch,
                loop_level,
                expected_return_type,
                env,
            )?;
            if ty.is_eq(&ast::Type::VOID) {
                return Err(Error::TypeError(
                    "The condition in an if can't be of type void".into(),
                ));
            }
            if then_branch.expected_return_type
                != else_branch.expected_return_type
            {
                return Err(Error::TypeError(format!(
                    "if and else branch have different return types : {} != {}",
                    then_branch.expected_return_type,
                    else_branch.expected_return_type
                )));
            }
            if then_branch.expected_return_type != expected_return_type {
                return Err(Error::TypeError(format!(
                    "if statement don't return the right type, expected {}, got {}",
                    expected_return_type,
                    then_branch.expected_return_type
                )));
            }

            Ok(TypedInstr {
                instr: ast::Instr::If {
                    cond,
                    then_branch: Box::new(then_branch),
                    else_branch: Box::new(else_branch),
                },
                loop_level,
                expected_return_type,
            })
        }
        ast::Instr::While { cond, body } => {
            let cond @ (_, ty) = type_expr(cond, env)?;
            let body = typecheck_instr(
                *body,
                loop_level + 1,
                expected_return_type,
                env,
            )?;
            if ty.is_eq(&ast::Type::VOID) {
                return Err(Error::TypeError(
                    "The condition in a while can't be of type void".into(),
                ));
            }
            if body.expected_return_type != expected_return_type {
                return Err(Error::TypeError(format!(
                    "while body don't return the right type, expected {}, got {}",
                    expected_return_type,
                    body.expected_return_type,
                )));
            }
            Ok(TypedInstr {
                instr: ast::Instr::While {
                    cond,
                    body: Box::new(body),
                },
                loop_level,
                expected_return_type,
            })
        }
        ast::Instr::For {
            loop_var: None,
            cond,
            incr,
            body,
        } => {
            let cond = cond.map(|cond| type_expr(cond, env)).transpose()?;
            let incr = incr
                .into_iter()
                .map(|incr| type_expr(incr, env))
                .collect::<Result<Vec<_>>>()?;
            let body = Box::new(typecheck_instr(
                *body,
                loop_level + 1,
                expected_return_type,
                env,
            )?);

            cond.as_ref()
                .map(|(_, ty)| {
                    if ty.is_eq(&ast::Type::VOID) {
                        return Err(Error::TypeError(
                            "The condition in an if can't be of type void"
                                .into(),
                        ));
                    } else {
                        Ok(())
                    }
                })
                .transpose()?;

            if body.expected_return_type != expected_return_type {
                return Err(Error::TypeError(format!(
                    "for body don't return the right type, expected {}, got {}",
                    expected_return_type, body.expected_return_type,
                )));
            }
            Ok(TypedInstr {
                instr: ast::Instr::For {
                    loop_var: None,
                    cond,
                    incr,
                    body,
                },
                loop_level,
                expected_return_type,
            })
        }
        ast::Instr::For {
            loop_var: Some(decl),
            cond,
            incr,
            body,
        } => typecheck_block(
            vec![
                ast::DeclOrInstr::Var(decl),
                ast::DeclOrInstr::Instr(ast::Instr::For {
                    loop_var: None,
                    cond,
                    incr,
                    body,
                }),
            ],
            loop_level,
            expected_return_type,
            env,
        ),
        ast::Instr::Block(block) => {
            typecheck_block(block, loop_level, expected_return_type, env)
        }
        ast::Instr::Return(None) => {
            if expected_return_type != ast::Type::VOID {
                return Err(Error::TypeError(format!(
                    "empty return only valid when void is expected, not {}",
                    expected_return_type,
                )));
            }
            Ok(TypedInstr {
                instr: ast::Instr::Return(None),
                loop_level,
                expected_return_type,
            })
        }
        ast::Instr::Return(Some(e)) => {
            let e @ (_, ty) = type_expr(e, env)?;
            if !ty.is_eq(&expected_return_type) {
                return Err(Error::TypeError(format!(
                    "return type mismatch, expected {}, got {}",
                    expected_return_type, ty,
                )));
            }
            Ok(TypedInstr {
                instr: ast::Instr::Return(Some(e)),
                loop_level,
                expected_return_type,
            })
        }
        ast::Instr::Break | ast::Instr::Continue => {
            if loop_level == 0 {
                return Err(Error::BreakContinueOutsideLoop);
            }

            Ok(TypedInstr {
                instr: ast::Instr::Break,
                loop_level,
                expected_return_type,
            })
        }
    }
}

/// On returning an instr, always returns a block
fn typecheck_block(
    block: Vec<ast::DeclOrInstr>,
    loop_level: usize,
    expected_return_type: ast::Type,
<<<<<<< HEAD
    env: &mut HashMap<usize, Binding>,
) -> Result<TypedInstr<ast::Instr<TypeAnnotion>>> {
    let mut new_bindings: Vec<(ast::Ident, Option<Binding>)> = Vec::new();
=======
    var_env: &mut HashMap<usize, ast::Type>,
    fun_env: &mut HashMap<usize, (Vec<ast::Type>, ast::Type)>,
) -> Result<TypedInstr<ast::Instr<TypeAnnotation>>> {
    let mut new_var_bindings: Vec<(ast::Ident, Option<ast::Type>)> = Vec::new();
    let mut new_fun_bindings: Vec<(
        usize,
        Option<(Vec<ast::Type>, ast::Type)>,
    )> = Vec::new();
>>>>>>> e7f15ba0
    let mut ret = Vec::new();

    fn assert_var_is_not_reused(
        var_name: ast::Ident,
        new_bindings: &[(usize, Option<Binding>)],
    ) -> Result<()> {
        if new_bindings
            .iter()
            .map(|(name, _)| *name)
            .find(|name| *name == var_name)
            .is_some()
        {
            // TODO : add the name in the error message
            return Err(Error::TypeError(
                "can't assign the same name twice in the same block".into(),
            ));
        } else {
            Ok(())
        }
    }

    for decl_or_instr in block {
        match decl_or_instr {
            ast::DeclOrInstr::Fun(fun_decl) => {
                assert_var_is_not_reused(fun_decl.name, &new_bindings)?;
                let fun_decl = typecheck_fun(fun_decl, env)?;
                new_bindings.push((fun_decl.name, env.remove(&fun_decl.name)));
                ret.push(ast::DeclOrInstr::Fun(fun_decl));
            }
            ast::DeclOrInstr::Var(var_decl) => {
                if var_decl.ty.is_eq(&ast::Type::VOID) {
                    // TODO : add the name in the error message
                    return Err(Error::TypeError(
                        "can't assign variable of void type".into(),
                    ));
                }
                assert_var_is_not_reused(var_decl.name, &new_bindings)?;
                new_bindings.push((var_decl.name, env.remove(&var_decl.name)));
                env.insert(var_decl.name, Binding::Var(var_decl.ty));
                let value = var_decl
                    .value
                    .map(|value| type_expr(value, env))
                    .transpose()?;

                if value
                    .as_ref()
                    .map(|(_, ty)| !ty.is_eq(&var_decl.ty))
                    .unwrap_or(false)
                {
                    return Err(Error::TypeError(format!(
                        "Mismatch type on assignation, expected {}, got {}",
                        var_decl.ty,
                        value.unwrap().1,
                    )));
                }

                ret.push(ast::DeclOrInstr::Var(ast::VarDecl {
                    ty: var_decl.ty,
                    name: var_decl.name,
                    value,
                }));
            }
            ast::DeclOrInstr::Instr(instr) => {
                ret.push(ast::DeclOrInstr::Instr(typecheck_instr(
                    instr,
                    loop_level,
                    expected_return_type,
                    env,
                )?))
            }
        }
    }
    for (name, old_binding) in new_bindings {
        if let Some(binding) = old_binding {
            env.insert(name, binding);
        } else {
            env.remove(&name);
        }
    }

    Ok(TypedInstr {
        instr: ast::Instr::Block(ret),
        loop_level,
        expected_return_type,
    })
}

/// Insert the function in fun_env
/// Caller should remove it later if needed,
/// and saved previous value
fn typecheck_fun(
    decl: ast::FunDecl,
<<<<<<< HEAD
    env: &mut HashMap<usize, Binding>,
) -> Result<ast::FunDecl<TypeAnnotion>> {
=======
    var_env: &mut HashMap<usize, ast::Type>,
    fun_env: &mut HashMap<usize, (Vec<ast::Type>, ast::Type)>,
) -> Result<ast::FunDecl<TypeAnnotation>> {
>>>>>>> e7f15ba0
    let code = decl
        .params
        .iter()
        .map(|(ty, name)| {
            ast::DeclOrInstr::Var(ast::VarDecl {
                ty: *ty,
                name: *name,
                value: None,
            })
        })
        .chain(decl.code.into_iter())
        .collect::<Vec<_>>();
    env.insert(
        decl.name,
        Binding::Fun((
            decl.ty,
            decl.params.iter().map(|(ty, _)| ty).cloned().collect(),
        )),
    );

    let typed_instr = typecheck_block(code, 0, decl.ty, env)?;

    let ast::Instr::Block(mut code) =
        typed_instr.instr
    else { unreachable!("Internal error") };

    code = code.into_iter().skip(decl.params.len()).collect();

    let typed_code = TypedInstr {
        instr: code,
        loop_level: typed_instr.loop_level,
        expected_return_type: typed_instr.expected_return_type,
    };

    Ok(ast::FunDecl {
        ty: decl.ty,
        name: decl.name,
        params: decl.params,
        code: typed_code,
        toplevel: decl.toplevel,
    })
}

pub fn typecheck(
    file: ast::File<SpanAnnotation>,
    string_store: &[String],
) -> Result<ast::File<TypeAnnotation>> {
    let main_decl = file
        .fun_decls
        .iter()
        .find(|decl| string_store[decl.name] == "main")
        .ok_or(Error::NoMainFunction)?;
    if main_decl.ty != ast::Type::INT || main_decl.params.len() != 0 {
        return Err(Error::IncorrectMainFunctionType {
            ty: main_decl.ty,
            params: main_decl
                .params
                .iter()
                .map(|(ty, _)| ty)
                .cloned()
                .collect(),
        });
    }

    let mut env = HashMap::new();
    env.insert(0, Binding::Fun((ast::Type::VOID_PTR, vec![ast::Type::INT])));
    env.insert(1, Binding::Fun((ast::Type::INT, vec![ast::Type::INT])));
    let mut fun_decls = Vec::new();

    for decl in file.fun_decls {
        if get_fun(&env, decl.name).is_ok() {
            // TODO : Add the function name
            return Err(Error::TypeError("Function is already defined".into()));
        }

        fun_decls.push(typecheck_fun(decl, &mut env)?);
    }

    Ok(ast::File { fun_decls })
}<|MERGE_RESOLUTION|>--- conflicted
+++ resolved
@@ -376,14 +376,8 @@
     instr: ast::Instr,
     loop_level: usize,
     expected_return_type: ast::Type,
-<<<<<<< HEAD
     env: &mut HashMap<ast::Ident, Binding>,
-) -> Result<TypedInstr<ast::Instr<TypeAnnotion>>> {
-=======
-    var_env: &mut HashMap<usize, ast::Type>,
-    fun_env: &mut HashMap<usize, (Vec<ast::Type>, ast::Type)>,
 ) -> Result<TypedInstr<ast::Instr<TypeAnnotation>>> {
->>>>>>> e7f15ba0
     match instr {
         ast::Instr::EmptyInstr => Ok(TypedInstr {
             instr: ast::Instr::EmptyInstr,
@@ -590,20 +584,9 @@
     block: Vec<ast::DeclOrInstr>,
     loop_level: usize,
     expected_return_type: ast::Type,
-<<<<<<< HEAD
     env: &mut HashMap<usize, Binding>,
-) -> Result<TypedInstr<ast::Instr<TypeAnnotion>>> {
+) -> Result<TypedInstr<ast::Instr<TypeAnnotation>>> {
     let mut new_bindings: Vec<(ast::Ident, Option<Binding>)> = Vec::new();
-=======
-    var_env: &mut HashMap<usize, ast::Type>,
-    fun_env: &mut HashMap<usize, (Vec<ast::Type>, ast::Type)>,
-) -> Result<TypedInstr<ast::Instr<TypeAnnotation>>> {
-    let mut new_var_bindings: Vec<(ast::Ident, Option<ast::Type>)> = Vec::new();
-    let mut new_fun_bindings: Vec<(
-        usize,
-        Option<(Vec<ast::Type>, ast::Type)>,
-    )> = Vec::new();
->>>>>>> e7f15ba0
     let mut ret = Vec::new();
 
     fn assert_var_is_not_reused(
@@ -696,14 +679,8 @@
 /// and saved previous value
 fn typecheck_fun(
     decl: ast::FunDecl,
-<<<<<<< HEAD
     env: &mut HashMap<usize, Binding>,
-) -> Result<ast::FunDecl<TypeAnnotion>> {
-=======
-    var_env: &mut HashMap<usize, ast::Type>,
-    fun_env: &mut HashMap<usize, (Vec<ast::Type>, ast::Type)>,
 ) -> Result<ast::FunDecl<TypeAnnotation>> {
->>>>>>> e7f15ba0
     let code = decl
         .params
         .iter()
@@ -754,17 +731,13 @@
     let main_decl = file
         .fun_decls
         .iter()
-        .find(|decl| string_store[decl.name] == "main")
-        .ok_or(Error::NoMainFunction)?;
-    if main_decl.ty != ast::Type::INT || main_decl.params.len() != 0 {
+        .find(|decl| string_store[decl.inner.name.inner] == "main")
+        .ok_or(Error::NoMainFunction)?
+        .inner;
+    if main_decl.ty.inner != ast::Type::INT || main_decl.params.len() != 0 {
         return Err(Error::IncorrectMainFunctionType {
-            ty: main_decl.ty,
-            params: main_decl
-                .params
-                .iter()
-                .map(|(ty, _)| ty)
-                .cloned()
-                .collect(),
+            ty: main_decl.ty.inner,
+            params: main_decl.params.iter().map(|(ty, _)| ty.inner).collect(),
         });
     }
 
@@ -774,12 +747,12 @@
     let mut fun_decls = Vec::new();
 
     for decl in file.fun_decls {
-        if get_fun(&env, decl.name).is_ok() {
+        if get_fun(&env, decl.inner.name.inner).is_ok() {
             // TODO : Add the function name
             return Err(Error::TypeError("Function is already defined".into()));
         }
 
-        fun_decls.push(typecheck_fun(decl, &mut env)?);
+        fun_decls.push(typecheck_fun(decl.inner, &mut env)?);
     }
 
     Ok(ast::File { fun_decls })
