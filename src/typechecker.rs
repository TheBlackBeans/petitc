--- conflicted
+++ resolved
@@ -11,21 +11,6 @@
     typing::{BasisTypable, BasisType, Type},
 };
 
-<<<<<<< HEAD
-#[derive(Clone)]
-pub struct TypeAnnotation;
-pub struct TypedInstr<T> {
-    pub instr: T,
-    pub span: Span,
-    pub loop_level: usize,
-    pub expected_return_type: Type,
-}
-#[derive(Clone)]
-pub struct WithType<T> {
-    pub inner: T,
-    pub ty: Type,
-    pub span: Span,
-=======
 static mut ERRORS: Vec<Error> = Vec::new();
 
 fn report_error(error: Error) {
@@ -36,7 +21,6 @@
 fn get_errors() -> Vec<Error> {
     // SAFETY: This program is single-threaded.
     unsafe { std::mem::take(&mut ERRORS) }
->>>>>>> a447f4ec
 }
 
 pub(crate) type PartialType = Type<PartialBasisType>;
@@ -350,7 +334,7 @@
 }
 
 #[derive(Debug)]
-pub struct TypedInstr<U, T> {
+pub struct TypedInstr<U, T = Type> {
     pub instr: U,
     pub span: Span,
     pub loop_level: usize,
@@ -406,9 +390,11 @@
     }
 }
 
-pub type TypedExpr = <PartialTypeAnnotation as Annotation>::WrapExpr<
+pub type PartiallyTypedExpr = <PartialTypeAnnotation as Annotation>::WrapExpr<
     Expr<PartialTypeAnnotation>,
 >;
+pub type TypedExpr =
+    <TypeAnnotation as Annotation>::WrapExpr<Expr<TypeAnnotation>>;
 
 enum Binding {
     Var(PartialType),
@@ -451,7 +437,7 @@
     e: WithSpan<Expr<SpanAnnotation>>,
     env: &Environment,
     name_of: &[String],
-) -> TypedExpr {
+) -> PartiallyTypedExpr {
     match e.inner {
         Expr::True => {
             WithType::new(Some(Expr::True), PartialType::BOOL, e.span)
