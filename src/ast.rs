<<<<<<< HEAD
#[allow(dead_code)]
pub struct File {
    pub fun_decls: Vec<FunDecl>,
}
=======
pub type Ident = usize;
>>>>>>> 920c7110

pub struct FunDecl {
    pub ty: Type,
    pub name: Ident,
    pub params: Vec<(Type, Ident)>,
    pub code: Vec<DeclOrInstr>,
}

#[derive(PartialEq, Eq, Clone, Copy)]
pub struct Type {
    pub basis: BasisType,
    pub indirection_count: usize,
}

impl Type {
    pub const fn ptr(self) -> Type {
        Type {
            indirection_count: self.indirection_count + 1,
            ..self
        }
    }

    pub const fn is_ptr(&self) -> bool {
        self.indirection_count > 0
    }

    pub const VOID: Type = Type {
        basis: BasisType::Void,
        indirection_count: 0,
    };

    pub const INT: Type = Type {
        basis: BasisType::Void,
        indirection_count: 0,
    };

    pub const BOOL: Type = Type {
        basis: BasisType::Void,
        indirection_count: 0,
    };

    pub const VOID_PTR: Type = Type::VOID.ptr();

    pub fn is_eq(&self, other: &Self) -> bool {
        match (self, other) {
            (
                Type {
                    basis: basis1,
                    indirection_count: cnt1,
                },
                Type {
                    basis: basis2,
                    indirection_count: cnt2,
                },
            ) if basis1 == basis2 && cnt1 == cnt2 => true,
            (
                Type {
                    basis: BasisType::Bool | BasisType::Int,
                    indirection_count: 0,
                },
                Type {
                    basis: BasisType::Bool | BasisType::Int,
                    indirection_count: 0,
                },
            ) => true,
            (
                Type {
                    indirection_count: cnt1,
                    ..
                },
                Type {
                    basis,
                    indirection_count: cnt2,
                },
            )
            | (
                Type {
                    basis,
                    indirection_count: cnt1,
                },
                Type {
                    indirection_count: cnt2,
                    ..
                },
            ) if *basis == BasisType::Void && *cnt1 > 0 && *cnt2 > 0 => true,
            _ => false,
        }
    }
}

#[derive(PartialEq, Eq, Clone, Copy)]
pub enum BasisType {
    Void,
    Int,
    Bool,
}

pub enum DeclOrInstr {
    Fun(FunDecl),
    Var(VarDecl),
    Instr(Instr),
}

pub struct VarDecl {
    pub ty: Type,
    pub name: Ident,
    pub value: Option<Expr>,
}

#[rustfmt::skip]
pub enum BinOp {
    Eq, NEq,
    Lt, Le, Gt, Ge,
    Add, Sub, Mul, Div, Mod,
    BAnd, BOr,
}

#[rustfmt::skip]
pub enum Expr {
    Int(i64), True, False, Null,
<<<<<<< HEAD
    Ident(String),
    Deref(Box<Expr>),
    // Index { lhs, rhs } represents lhs[rhs]
    Index { lsh: Box<Expr>, rhs: Box<Expr> },
    // Assign { lsh, rhs } represents lhs = rhs
    Assign { lsh: Box<Expr>, rhs: Box<Expr> },
    Call { name: String, args: Vec<Expr> },
=======
    Ident(Ident),
    Deref(Box<Expr>),
    // Assign { lhs, rhs } represents lhs = rhs
    Assign { lhs: Box<Expr>, rhs: Box<Expr> },
    Call { name: Ident, args: Vec<Expr> },
>>>>>>> 920c7110
    PrefixIncr(Box<Expr>), PrefixDecr(Box<Expr>),
    PostfixIncr(Box<Expr>), PostfixDecr(Box<Expr>),
    Addr(Box<Expr>), Not(Box<Expr>),
    Neg(Box<Expr>), Pos(Box<Expr>),
    // Op { op, lhs, rhs } represents lhs op rhs
    Op { op: BinOp, lhs: Box<Expr>, rhs: Box<Expr> },
<<<<<<< HEAD
    SizeOf(Box<Type>),
=======
    SizeOf(Type),
}

impl Expr {
    pub const fn is_lvalue(&self) -> bool {
        match self {
            Expr::Ident(_) | Expr::Deref(_) => true,
            _ => false,
        }
    }
>>>>>>> 920c7110
}

pub enum Instr {
    /// ;
    EmptyInstr,
    /// expr;
    ExprInstr(Expr),
    /// if (cond) then_branch (else else_branch)?
    If {
        cond: Expr,
        then_branch: Box<Instr>,
        else_branch: Option<Box<Instr>>,
    },
    /// while (cond) body
    While { cond: Expr, body: Box<Instr> },
    /// for (loop_var; cond; incr) body
    For {
        loop_var: Option<VarDecl>,
        cond: Option<Expr>,
        incr: Vec<Expr>,
        body: Box<Instr>,
    },
    /// { body }
    Block(Vec<DeclOrInstr>),
    /// return (expr)?;
    Return(Option<Expr>),
    /// break;
    Break,
    /// continue;
    Continue,
}<|MERGE_RESOLUTION|>--- conflicted
+++ resolved
@@ -1,11 +1,8 @@
-<<<<<<< HEAD
-#[allow(dead_code)]
 pub struct File {
     pub fun_decls: Vec<FunDecl>,
 }
-=======
+
 pub type Ident = usize;
->>>>>>> 920c7110
 
 pub struct FunDecl {
     pub ty: Type,
@@ -126,30 +123,17 @@
 #[rustfmt::skip]
 pub enum Expr {
     Int(i64), True, False, Null,
-<<<<<<< HEAD
-    Ident(String),
-    Deref(Box<Expr>),
-    // Index { lhs, rhs } represents lhs[rhs]
-    Index { lsh: Box<Expr>, rhs: Box<Expr> },
-    // Assign { lsh, rhs } represents lhs = rhs
-    Assign { lsh: Box<Expr>, rhs: Box<Expr> },
-    Call { name: String, args: Vec<Expr> },
-=======
     Ident(Ident),
     Deref(Box<Expr>),
     // Assign { lhs, rhs } represents lhs = rhs
     Assign { lhs: Box<Expr>, rhs: Box<Expr> },
     Call { name: Ident, args: Vec<Expr> },
->>>>>>> 920c7110
     PrefixIncr(Box<Expr>), PrefixDecr(Box<Expr>),
     PostfixIncr(Box<Expr>), PostfixDecr(Box<Expr>),
     Addr(Box<Expr>), Not(Box<Expr>),
     Neg(Box<Expr>), Pos(Box<Expr>),
     // Op { op, lhs, rhs } represents lhs op rhs
     Op { op: BinOp, lhs: Box<Expr>, rhs: Box<Expr> },
-<<<<<<< HEAD
-    SizeOf(Box<Type>),
-=======
     SizeOf(Type),
 }
 
@@ -160,7 +144,6 @@
             _ => false,
         }
     }
->>>>>>> 920c7110
 }
 
 pub enum Instr {
