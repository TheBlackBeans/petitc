--- conflicted
+++ resolved
@@ -1,13 +1,7 @@
-<<<<<<< HEAD
 SOURCES := src/ gmrs/petitc.lx gmrs/petitc.gr Makefile Cargo.toml flake.nix \
 	run-tests docs/
 USEFUL_ARTIFACTS := Cargo.lock flake.lock gmrs/petitc.clx gmrs/petitc.cgr
-STEPS := 1b 2b
-=======
-SOURCES = src/ gmrs/petitc.lx gmrs/petitc.gr Makefile Cargo.toml flake.nix run-tests
-USEFUL_ARTIFACTS = Cargo.lock flake.lock gmrs/petitc.clx gmrs/petitc.cgr
-STEPS = 1b 2b 3
->>>>>>> 2c25ecc2
+STEPS := 1b 2b 3
 ifdef RELEASE
 COMPILER := ./petitc
 else
