--- conflicted
+++ resolved
@@ -4,18 +4,11 @@
 use core::fmt;
 use std::collections::HashMap;
 
-<<<<<<< HEAD
-=======
 use crate::{
-    error::ErrorKind,
-    typing::{BasisTypable, BasisType, Type},
-};
-
->>>>>>> 5f9c1934
-use super::{
     ast::*,
     error::{Error, ErrorKind, Result},
     parsing::{SpanAnnotation, WithSpan},
+    typing::{BasisTypable, BasisType, Type},
 };
 
 static mut ERRORS: Vec<Error> = Vec::new();
@@ -503,23 +496,6 @@
             WithType::new(Some(Expr::Addr(Box::new(inner_e))), ty, e.span)
         }
         Expr::Deref(inner_e) => {
-<<<<<<< HEAD
-            type_expr(*inner_e, env, name_of).and_then(|inner_e| {
-                let mut ty = inner_e.ty;
-                if ty.is_ptr() {
-                    ty.indirection_count -= 1;
-                    if ty.is_eq(&Type::VOID) {
-                        Err(Error::new(ErrorKind::DerefVoidPointer {
-                            span: inner_e.span,
-                        }))
-                    } else {
-                        Ok(WithType::new(
-                            Expr::Deref(Box::new(inner_e)),
-                            ty,
-                            e.span,
-                        ))
-                    }
-=======
             let inner_e = type_expr(*inner_e, env, name_of);
 
             let ty: PartialType = if let Some(ty) = inner_e.ty.deref_ptr() {
@@ -528,7 +504,6 @@
                         span: inner_e.span.clone(),
                     }));
                     PartialType::ERROR
->>>>>>> 5f9c1934
                 } else {
                     ty
                 }
@@ -686,32 +661,6 @@
             let rhs = type_expr(*rhs, env, name_of);
             let ty1 = lhs.ty;
             let ty2 = rhs.ty;
-<<<<<<< HEAD
-            if ty1.is_eq(&Type::VOID) {
-                Err(Error::new(ErrorKind::VoidExpression { span: lhs.span }))
-            } else if ty2.is_eq(&Type::VOID) {
-                Err(Error::new(ErrorKind::VoidExpression { span: rhs.span }))
-            } else if !ty1.is_eq(&ty2) {
-                Err(Error::new(ErrorKind::TypeMismatch {
-                    span: rhs.span,
-                    expected_type: ty1,
-                    found_type: ty2,
-                })
-                .add_help(format!(
-                    "Type `{}` was expected because the expression ",
-                    format!("{}", ty1).bold()
-                )))
-            } else {
-                Ok(WithType::new(
-                    Expr::Op {
-                        op,
-                        lhs: Box::new(lhs),
-                        rhs: Box::new(rhs),
-                    },
-                    Type::INT,
-                    e.span,
-                ))
-=======
 
             if ty1.is_void() {
                 report_error(Error::new(ErrorKind::VoidExpression {
@@ -722,7 +671,6 @@
                 report_error(Error::new(ErrorKind::VoidExpression {
                     span: rhs.span.clone(),
                 }));
->>>>>>> 5f9c1934
             }
             if !ty1.is_eq(&ty2) {
                 report_error(
@@ -799,24 +747,6 @@
                 lhs: Box::new(lhs),
                 rhs: Box::new(rhs),
             };
-<<<<<<< HEAD
-            if ty1.is_ptr() && ty2.is_ptr() {
-                return Err(Error::new(ErrorKind::BuiltinBinopTypeMismatch {
-                    left_type: ty1,
-                    right_type: ty2,
-                    span: e.span,
-                    op: "+",
-                })
-                .reason(String::from("pointers cannot be added."))
-                .add_help(String::from(
-                    "maybe you meant to subtract the pointers?",
-                )));
-            }
-
-            if ty2.is_ptr() {
-                std::mem::swap(&mut ty1, &mut ty2);
-            }
-=======
             let ret_type = if ty1.is_ptr() && ty2.is_ptr() {
                 report_error(
                     Error::new(ErrorKind::BuiltinBinopTypeMismatch {
@@ -835,7 +765,6 @@
                 if ty2.is_ptr() {
                     std::mem::swap(&mut ty1, &mut ty2);
                 }
->>>>>>> 5f9c1934
 
                 if ty1.is_ptr() {
                     if !ty2.is_eq(&PartialType::INT) {
@@ -878,32 +807,7 @@
                 }
             };
 
-<<<<<<< HEAD
-                Ok(WithType::new(new_e, ty1, e.span))
-            } else if !ty1.is_eq(&ty2) {
-                Err(Error::new(ErrorKind::BuiltinBinopTypeMismatch {
-                    left_type: ty1,
-                    right_type: ty2,
-                    span: e.span,
-                    op: "+",
-                })
-                .reason(format!(
-                    "casting between {ty1} and {ty2} is undefined"
-                )))
-            } else if !ty1.is_eq(&Type::INT) {
-                Err(Error::new(ErrorKind::BuiltinBinopTypeMismatch {
-                    left_type: ty1,
-                    right_type: ty2,
-                    span: e.span,
-                    op: "+",
-                })
-                .reason(format!("addition over `{ty1}` is undefined")))
-            } else {
-                Ok(WithType::new(new_e, Type::INT, e.span))
-            }
-=======
             WithType::new(Some(new_e), ret_type, e.span)
->>>>>>> 5f9c1934
         }
         Expr::Op {
             op: BinOp::Sub,
